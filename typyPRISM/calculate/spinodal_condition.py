#!python

from __future__ import division,print_function
from typyPRISM.core.MatrixArray import MatrixArray
from typyPRISM.core.Space import Space
from typyPRISM.core.PairTable import PairTable
import numpy as np

def spinodal_condition(PRISM,extrapolate=True):
    r'''Calculate the spinodal condition between pairs of components 

        
    Parameters
    ----------
    PRISM: typyPRISM.core.PRISM
        A **solved** PRISM object.

    extrapolate: bool, *optional*
        If True, only return the value extrapolated to :math:`k=0` rather than
        reporting the value at the lowest-k
    
    Returns
    -------
    lambda: typyPRISM.core.MatrixArray
        The full MatrixArray of structure factors
        

    **Mathematical Definition**

    .. math::

<<<<<<< HEAD
        \hat{\Lambda}_{\alpha,\beta}(k) =  1 & -\rho_{\alpha,\alpha} \hat{C}_{\alpha,\alpha}(k) \hat{\omega}_{\alpha,\alpha}(k) \\
        &  -2\rho_{\alpha,\beta} \hat{C}_{\alpha,\beta}(k) \hat{\omega}_{\alpha,\beta}(k) \\
        &  -\rho_{\beta,\beta} \hat{C}_{\beta,\beta} \hat{\omega}_{\beta,\beta}(k) \\
        &  +\rho_{\alpha,\beta} \rho_{\alpha,\beta} \hat{C}_{\alpha,\beta}(k)  \hat{C}_{\alpha,\beta}(k)  \hat{\omega}_{\alpha,\beta}(k) \hat{\omega}_{\alpha,\beta}(k) \\
        &  -\rho_{\alpha,\beta} \rho_{\alpha,\beta} \hat{C}_{\alpha,\alpha}(k) \hat{C}_{\beta,\beta}(k)  \hat{\omega}_{\alpha,\beta}(k) \hat{\omega}_{\alpha,\beta}(k) \\
        &  -\rho_{\alpha,\alpha} \rho_{\beta,\beta} \hat{C}_{\alpha,\alpha}(k) \hat{C}_{\beta,\beta}(k)  \hat{\omega}_{\alpha,\alpha}(k) \hat{\omega}_{\beta,\beta}(k) \\
        &  +\rho_{\alpha,\alpha} \rho_{\beta,\beta} \hat{C}_{\alpha,\beta}(k)  \hat{C}_{\alpha,\beta}(k)  \hat{\omega}_{\alpha,\alpha}(k) \hat{\omega}_{\beta,\beta}(k) \\
=======
        \hat{\Lambda}(k) =  1 & -\rho^{site}_{\alpha,\alpha} \hat{C}_{\alpha,\alpha}(k) \hat{\omega}_{\alpha,\alpha}(k) \\
        &  -2\rho^{site}_{\alpha,\beta} \hat{C}_{\alpha,\beta}(k) \hat{\omega}_{\alpha,\beta}(k) \\
        &  -\rho^{site}_{\beta,\beta} \hat{C}_{\beta,\beta} \hat{\omega}_{\beta,\beta}(k) \\
        &  +\rho^{site}_{\alpha,\beta} \rho^{site}_{\alpha,\beta} \hat{C}_{\alpha,\beta}(k)  \hat{C}_{\alpha,\beta}(k)  \hat{\omega}_{\alpha,\beta}(k) \hat{\omega}_{\alpha,\beta}(k) \\
        &  -\rho^{site}_{\alpha,\beta} \rho^{site}_{\alpha,\beta} \hat{C}_{\alpha,\alpha}(k) \hat{C}_{\beta,\beta}(k)  \hat{\omega}_{\alpha,\beta}(k) \hat{\omega}_{\alpha,\beta}(k) \\
        &  -\rho^{site}_{\alpha,\alpha} \rho^{site}_{\beta,\beta} \hat{C}_{\alpha,\alpha}(k) \hat{C}_{\beta,\beta}(k)  \hat{\omega}_{\alpha,\alpha}(k) \hat{\omega}_{\beta,\beta}(k) \\
        &  +\rho^{site}_{\alpha,\alpha} \rho^{site}_{\beta,\beta} \hat{C}_{\alpha,\beta}(k)  \hat{C}_{\alpha,\beta}(k)  \hat{\omega}_{\alpha,\alpha}(k) \hat{\omega}_{\beta,\beta}(k) \\
>>>>>>> e3e84cf5

    **Variable Definitions**

        - :math:`\hat{\omega}_{\alpha,\beta}(k)`
            Intra-molecular correlation function between sites :math:`\alpha`
            and :math:`\beta` at a wavenumber :math:`k`

        - :math:`\hat{h}_{\alpha,\beta}(k)`
            Total correlation function between sites :math:`\alpha` and
            :math:`\beta` at a wavenumber :math:`k`

        - :math:`\rho^{site}_{\alpha,\beta}` 
            Sitewise density for sites :math:`\alpha` and
            :math:`\beta`. See :class:`typyPRISM.core.Density` for details. 

    **Description**

        The spinodal condition (:math:`\hat{\Lambda}_{\alpha,\beta}(k)`) can be
        used to identify liquid-liquid phase separation between species
        :math:`\alpha` and :math:`\beta`when 
        :math:`\hat{\Lambda}_{\alpha,\beta}(k\rightarrow 0)=0` (i.e. when the
        scattering intensity diverges as :math:`k\rightarrow 0`). 


    .. warning::

        Passing an unsolved PRISM object to this function will still produce
        output based on the default values of the attributes of the PRISM
        object.


    References
    ----------
    Schweizer, Curro, Thermodynamics of Polymer Blends,
    J. Chem. Phys., 1989 91 (8) 5059
    

    Example
    -------
    .. code-block:: python

        import typyPRISM

        sys = typyPRISM.System(['A','B'])

        # ** populate system variables **
        
        PRISM = sys.createPRISM()

        PRISM.solve()

        spin = typyPRISM.calculate.spinodal_conditon(PRISM)

        spin_AB = spin['A','B']
    
    
    '''
    
    assert PRISM.sys.rank>1,'The spinodal calculation is only valid for multicomponent systems'
    
    if PRISM.directCorr.space == Space.Real:
        PRISM.sys.domain.MatrixArray_to_fourier(PRISM.directCorr)

    if PRISM.omega.space == Space.Real:
        PRISM.sys.domain.MatrixArray_to_fourier(PRISM.omega)
        
    
    lam = PairTable(name='spinodal_condition',types=PRISM.sys.types)
    for i,t1 in enumerate(PRISM.sys.types):
        for j,t2 in enumerate(PRISM.sys.types):
            if i<j:

                omega_AA  = PRISM.omega[t1,t1]
                omega_AB  = PRISM.omega[t1,t2]
                omega_BB  = PRISM.omega[t2,t2]

                C_AA = PRISM.directCorr[t1,t1]
                C_AB = PRISM.directCorr[t1,t2]
                C_BB = PRISM.directCorr[t2,t2]

                rho_AA = PRISM.sys.density.site[t1,t1]
                rho_AB = PRISM.sys.density.site[t1,t2]
                rho_BB = PRISM.sys.density.site[t2,t2]

                curve  = +1
                curve += -1*C_AA * rho_AA * omega_AA
                curve += -2*C_AB * rho_AB * omega_AB
                curve += -1*C_BB * rho_BB * omega_BB
                curve += +C_AB*C_AB * rho_AB*rho_AB * omega_AB*omega_AB
                curve += -C_AA*C_BB * rho_AB*rho_AB * omega_AB*omega_AB
                curve += -C_AB*C_AB * rho_AA*rho_BB * omega_AA*omega_BB
                curve += +C_AA*C_BB * rho_AA*rho_BB * omega_AA*omega_BB

                fit = np.poly1d(np.polyfit(PRISM.sys.domain.k[:3],curve[:3],2))
                
                lam[t1,t2] = fit(0)
                  
        
    
    return lam<|MERGE_RESOLUTION|>--- conflicted
+++ resolved
@@ -29,23 +29,13 @@
 
     .. math::
 
-<<<<<<< HEAD
-        \hat{\Lambda}_{\alpha,\beta}(k) =  1 & -\rho_{\alpha,\alpha} \hat{C}_{\alpha,\alpha}(k) \hat{\omega}_{\alpha,\alpha}(k) \\
-        &  -2\rho_{\alpha,\beta} \hat{C}_{\alpha,\beta}(k) \hat{\omega}_{\alpha,\beta}(k) \\
-        &  -\rho_{\beta,\beta} \hat{C}_{\beta,\beta} \hat{\omega}_{\beta,\beta}(k) \\
-        &  +\rho_{\alpha,\beta} \rho_{\alpha,\beta} \hat{C}_{\alpha,\beta}(k)  \hat{C}_{\alpha,\beta}(k)  \hat{\omega}_{\alpha,\beta}(k) \hat{\omega}_{\alpha,\beta}(k) \\
-        &  -\rho_{\alpha,\beta} \rho_{\alpha,\beta} \hat{C}_{\alpha,\alpha}(k) \hat{C}_{\beta,\beta}(k)  \hat{\omega}_{\alpha,\beta}(k) \hat{\omega}_{\alpha,\beta}(k) \\
-        &  -\rho_{\alpha,\alpha} \rho_{\beta,\beta} \hat{C}_{\alpha,\alpha}(k) \hat{C}_{\beta,\beta}(k)  \hat{\omega}_{\alpha,\alpha}(k) \hat{\omega}_{\beta,\beta}(k) \\
-        &  +\rho_{\alpha,\alpha} \rho_{\beta,\beta} \hat{C}_{\alpha,\beta}(k)  \hat{C}_{\alpha,\beta}(k)  \hat{\omega}_{\alpha,\alpha}(k) \hat{\omega}_{\beta,\beta}(k) \\
-=======
-        \hat{\Lambda}(k) =  1 & -\rho^{site}_{\alpha,\alpha} \hat{C}_{\alpha,\alpha}(k) \hat{\omega}_{\alpha,\alpha}(k) \\
+        \hat{\Lambda}_{\alpha,\beta}(k) =  1 & -\rho^{site}_{\alpha,\alpha} \hat{C}_{\alpha,\alpha}(k) \hat{\omega}_{\alpha,\alpha}(k) \\
         &  -2\rho^{site}_{\alpha,\beta} \hat{C}_{\alpha,\beta}(k) \hat{\omega}_{\alpha,\beta}(k) \\
         &  -\rho^{site}_{\beta,\beta} \hat{C}_{\beta,\beta} \hat{\omega}_{\beta,\beta}(k) \\
         &  +\rho^{site}_{\alpha,\beta} \rho^{site}_{\alpha,\beta} \hat{C}_{\alpha,\beta}(k)  \hat{C}_{\alpha,\beta}(k)  \hat{\omega}_{\alpha,\beta}(k) \hat{\omega}_{\alpha,\beta}(k) \\
         &  -\rho^{site}_{\alpha,\beta} \rho^{site}_{\alpha,\beta} \hat{C}_{\alpha,\alpha}(k) \hat{C}_{\beta,\beta}(k)  \hat{\omega}_{\alpha,\beta}(k) \hat{\omega}_{\alpha,\beta}(k) \\
         &  -\rho^{site}_{\alpha,\alpha} \rho^{site}_{\beta,\beta} \hat{C}_{\alpha,\alpha}(k) \hat{C}_{\beta,\beta}(k)  \hat{\omega}_{\alpha,\alpha}(k) \hat{\omega}_{\beta,\beta}(k) \\
         &  +\rho^{site}_{\alpha,\alpha} \rho^{site}_{\beta,\beta} \hat{C}_{\alpha,\beta}(k)  \hat{C}_{\alpha,\beta}(k)  \hat{\omega}_{\alpha,\alpha}(k) \hat{\omega}_{\beta,\beta}(k) \\
->>>>>>> e3e84cf5
 
     **Variable Definitions**
 
